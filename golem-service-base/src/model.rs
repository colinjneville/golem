// Copyright 2024 Golem Cloud
//
// Licensed under the Apache License, Version 2.0 (the "License");
// you may not use this file except in compliance with the License.
// You may obtain a copy of the License at
//
//     http://www.apache.org/licenses/LICENSE-2.0
//
// Unless required by applicable law or agreed to in writing, software
// distributed under the License is distributed on an "AS IS" BASIS,
// WITHOUT WARRANTIES OR CONDITIONS OF ANY KIND, either express or implied.
// See the License for the specific language governing permissions and
// limitations under the License.

use bincode::{Decode, Encode};
use golem_api_grpc::proto::golem::worker::OplogEntryWithIndex;
use golem_common::model::component_metadata::ComponentMetadata;
use golem_common::model::oplog::OplogIndex;
use golem_common::model::public_oplog::{OplogCursor, PublicOplogEntry};
use golem_common::model::{
    ComponentId, ComponentType, ComponentVersion, FileSystemPermission, PromiseId, ScanCursor, ShardId, Timestamp, WorkerFilter, WorkerId, WorkerStatus
};
use golem_common::SafeDisplay;
use golem_wasm_rpc::protobuf::type_annotated_value::TypeAnnotatedValue;
use poem_openapi::payload::{Binary, Json};
use poem_openapi::{ApiResponse, Enum, NewType, Object, ResponseContent, Union};
use serde::{Deserialize, Serialize};
use std::time::SystemTime;
use std::{collections::HashMap, fmt::Display, fmt::Formatter};

#[derive(Debug, Clone, PartialEq, Eq, Serialize, Deserialize, Object)]
pub struct WorkerCreationRequest {
    pub name: String,
    pub args: Vec<String>,
    pub env: HashMap<String, String>,
}

#[derive(Debug, Clone, PartialEq, Eq, Serialize, Deserialize, Object)]
#[serde(rename_all = "camelCase")]
#[oai(rename_all = "camelCase")]
pub struct WorkerCreationResponse {
    pub worker_id: WorkerId,
    pub component_version: ComponentVersion,
}

#[derive(Debug, Clone, PartialEq, Eq, Hash, Ord, PartialOrd, Serialize, Deserialize, NewType)]
pub struct ComponentName(pub String);

impl Display for ComponentName {
    fn fmt(&self, f: &mut Formatter<'_>) -> std::fmt::Result {
        write!(f, "{}", self.0)
    }
}

#[derive(
    Debug,
    Clone,
    PartialEq,
    Eq,
    Hash,
    Ord,
    PartialOrd,
    Serialize,
    Deserialize,
    Object,
    Encode,
    Decode,
)]
#[serde(rename_all = "camelCase")]
#[oai(rename_all = "camelCase")]
pub struct VersionedComponentId {
    pub component_id: ComponentId,
    pub version: ComponentVersion,
}

impl TryFrom<golem_api_grpc::proto::golem::component::VersionedComponentId>
    for VersionedComponentId
{
    type Error = String;

    fn try_from(
        value: golem_api_grpc::proto::golem::component::VersionedComponentId,
    ) -> Result<Self, Self::Error> {
        Ok(Self {
            component_id: value
                .component_id
                .ok_or("Missing component_id")?
                .try_into()?,
            version: value.version,
        })
    }
}

impl From<VersionedComponentId> for golem_api_grpc::proto::golem::component::VersionedComponentId {
    fn from(value: VersionedComponentId) -> Self {
        Self {
            component_id: Some(value.component_id.into()),
            version: value.version,
        }
    }
}

impl std::fmt::Display for VersionedComponentId {
    fn fmt(&self, f: &mut std::fmt::Formatter<'_>) -> std::fmt::Result {
        write!(f, "{}#{}", self.component_id, self.version)
    }
}

#[derive(Debug, Clone, PartialEq, Eq, Serialize, Deserialize, Object)]
pub struct Empty {}

pub fn validate_worker_name(name: &str) -> Result<(), &'static str> {
    let length = name.len();
    if !(1..=100).contains(&length) {
        Err("Worker name must be between 1 and 100 characters")
    } else if name.contains(' ') {
        Err("Worker name must not contain spaces")
    } else if !name
        .chars()
        .all(|c| c.is_alphanumeric() || c == '_' || c == '-')
    {
        Err("Worker name must contain only alphanumeric characters, underscores, and dashes")
    } else if name.starts_with('-') {
        Err("Worker name must not start with a dash")
    } else {
        Ok(())
    }
}

#[derive(Debug, Clone, PartialEq, Eq, Hash, Ord, PartialOrd, Serialize, Deserialize, Object)]
#[serde(rename_all = "camelCase")]
#[oai(rename_all = "camelCase")]
pub struct CompleteParameters {
    pub oplog_idx: u64,
    pub data: Vec<u8>,
}

impl From<CompleteParameters> for golem_api_grpc::proto::golem::worker::CompleteParameters {
    fn from(value: CompleteParameters) -> Self {
        Self {
            oplog_idx: value.oplog_idx,
            data: value.data,
        }
    }
}

#[derive(Debug, Clone, PartialEq, Eq, Serialize, Deserialize, Object, thiserror::Error)]
#[error("Invalid request: {details}")]
pub struct GolemErrorInvalidRequest {
    pub details: String,
}

impl SafeDisplay for GolemErrorInvalidRequest {
    fn to_safe_string(&self) -> String {
        self.to_string()
    }
}

impl From<golem_api_grpc::proto::golem::worker::v1::InvalidRequest> for GolemErrorInvalidRequest {
    fn from(value: golem_api_grpc::proto::golem::worker::v1::InvalidRequest) -> Self {
        Self {
            details: value.details,
        }
    }
}

impl From<GolemErrorInvalidRequest> for golem_api_grpc::proto::golem::worker::v1::InvalidRequest {
    fn from(value: GolemErrorInvalidRequest) -> Self {
        Self {
            details: value.details,
        }
    }
}

#[derive(Debug, Clone, PartialEq, Eq, Serialize, Deserialize, Object, thiserror::Error)]
#[serde(rename_all = "camelCase")]
#[oai(rename_all = "camelCase")]
#[error("Worker already exists: {worker_id}")]
pub struct GolemErrorWorkerAlreadyExists {
    pub worker_id: WorkerId,
}

impl SafeDisplay for GolemErrorWorkerAlreadyExists {
    fn to_safe_string(&self) -> String {
        self.to_string()
    }
}

impl TryFrom<golem_api_grpc::proto::golem::worker::v1::WorkerAlreadyExists>
    for GolemErrorWorkerAlreadyExists
{
    type Error = String;

    fn try_from(
        value: golem_api_grpc::proto::golem::worker::v1::WorkerAlreadyExists,
    ) -> Result<Self, Self::Error> {
        Ok(Self {
            worker_id: value
                .worker_id
                .ok_or("Missing field: worker_id")?
                .try_into()?,
        })
    }
}

impl From<GolemErrorWorkerAlreadyExists>
    for golem_api_grpc::proto::golem::worker::v1::WorkerAlreadyExists
{
    fn from(value: GolemErrorWorkerAlreadyExists) -> Self {
        Self {
            worker_id: Some(value.worker_id.into()),
        }
    }
}

#[derive(Debug, Clone, PartialEq, Eq, Serialize, Deserialize, Object, thiserror::Error)]
#[serde(rename_all = "camelCase")]
#[oai(rename_all = "camelCase")]
#[error("Worker not found: {worker_id}")]
pub struct GolemErrorWorkerNotFound {
    pub worker_id: WorkerId,
}

impl SafeDisplay for GolemErrorWorkerNotFound {
    fn to_safe_string(&self) -> String {
        self.to_string()
    }
}

impl TryFrom<golem_api_grpc::proto::golem::worker::v1::WorkerNotFound>
    for GolemErrorWorkerNotFound
{
    type Error = String;

    fn try_from(
        value: golem_api_grpc::proto::golem::worker::v1::WorkerNotFound,
    ) -> Result<Self, Self::Error> {
        Ok(Self {
            worker_id: value
                .worker_id
                .ok_or("Missing field: worker_id")?
                .try_into()?,
        })
    }
}

impl From<GolemErrorWorkerNotFound> for golem_api_grpc::proto::golem::worker::v1::WorkerNotFound {
    fn from(value: GolemErrorWorkerNotFound) -> Self {
        Self {
            worker_id: Some(value.worker_id.into()),
        }
    }
}

#[derive(Debug, Clone, PartialEq, Eq, Serialize, Deserialize, Object, thiserror::Error)]
#[serde(rename_all = "camelCase")]
#[oai(rename_all = "camelCase")]
#[error("Worker creation failed {worker_id}: {details}")]
pub struct GolemErrorWorkerCreationFailed {
    pub worker_id: WorkerId,
    pub details: String,
}

impl SafeDisplay for GolemErrorWorkerCreationFailed {
    fn to_safe_string(&self) -> String {
        self.to_string()
    }
}

impl TryFrom<golem_api_grpc::proto::golem::worker::v1::WorkerCreationFailed>
    for GolemErrorWorkerCreationFailed
{
    type Error = String;

    fn try_from(
        value: golem_api_grpc::proto::golem::worker::v1::WorkerCreationFailed,
    ) -> Result<Self, Self::Error> {
        Ok(Self {
            worker_id: value
                .worker_id
                .ok_or("Missing field: worker_id")?
                .try_into()?,
            details: value.details,
        })
    }
}

impl From<GolemErrorWorkerCreationFailed>
    for golem_api_grpc::proto::golem::worker::v1::WorkerCreationFailed
{
    fn from(value: GolemErrorWorkerCreationFailed) -> Self {
        Self {
            worker_id: Some(value.worker_id.into()),
            details: value.details,
        }
    }
}

#[derive(Debug, Clone, PartialEq, Eq, Serialize, Deserialize, Object, thiserror::Error)]
#[serde(rename_all = "camelCase")]
#[oai(rename_all = "camelCase")]
#[error("Failed to resume worker: {worker_id}")]
pub struct GolemErrorFailedToResumeWorker {
    pub worker_id: WorkerId,
    pub reason: Box<GolemError>,
}

impl SafeDisplay for GolemErrorFailedToResumeWorker {
    fn to_safe_string(&self) -> String {
        self.to_string()
    }
}

impl TryFrom<golem_api_grpc::proto::golem::worker::v1::FailedToResumeWorker>
    for GolemErrorFailedToResumeWorker
{
    type Error = String;

    fn try_from(
        value: golem_api_grpc::proto::golem::worker::v1::FailedToResumeWorker,
    ) -> Result<Self, Self::Error> {
        Ok(Self {
            worker_id: value
                .worker_id
                .ok_or("Missing field: worker_id")?
                .try_into()?,
            reason: Box::new((*value.reason.ok_or("Missing field: reason")?).try_into()?),
        })
    }
}

impl From<GolemErrorFailedToResumeWorker>
    for golem_api_grpc::proto::golem::worker::v1::FailedToResumeWorker
{
    fn from(value: GolemErrorFailedToResumeWorker) -> Self {
        Self {
            worker_id: Some(value.worker_id.into()),
            reason: Some(Box::new((*value.reason).into())),
        }
    }
}

#[derive(Debug, Clone, PartialEq, Eq, Serialize, Deserialize, Object, thiserror::Error)]
#[serde(rename_all = "camelCase")]
#[oai(rename_all = "camelCase")]
#[error("Failed to download component {component_id}: {reason}")]
pub struct GolemErrorComponentDownloadFailed {
    pub component_id: VersionedComponentId,
    pub reason: String,
}

impl SafeDisplay for GolemErrorComponentDownloadFailed {
    fn to_safe_string(&self) -> String {
        self.to_string()
    }
}

impl TryFrom<golem_api_grpc::proto::golem::worker::v1::ComponentDownloadFailed>
    for GolemErrorComponentDownloadFailed
{
    type Error = String;

    fn try_from(
        value: golem_api_grpc::proto::golem::worker::v1::ComponentDownloadFailed,
    ) -> Result<Self, Self::Error> {
        Ok(Self {
            component_id: VersionedComponentId {
                component_id: value
                    .component_id
                    .ok_or("Missing field: component_id")?
                    .try_into()?,
                version: value.component_version,
            },
            reason: value.reason,
        })
    }
}

impl From<GolemErrorComponentDownloadFailed>
    for golem_api_grpc::proto::golem::worker::v1::ComponentDownloadFailed
{
    fn from(value: GolemErrorComponentDownloadFailed) -> Self {
        let component_version = value.component_id.version;
        let component_id = golem_api_grpc::proto::golem::component::ComponentId {
            value: Some(value.component_id.component_id.0.into()),
        };
        Self {
            component_id: Some(component_id),
            component_version,
            reason: value.reason,
        }
    }
}

#[derive(Debug, Clone, PartialEq, Eq, Serialize, Deserialize, Object, thiserror::Error)]
#[serde(rename_all = "camelCase")]
#[oai(rename_all = "camelCase")]
#[error("Failed to parse component {component_id}: {reason}")]
pub struct GolemErrorComponentParseFailed {
    pub component_id: VersionedComponentId,
    pub reason: String,
}

impl SafeDisplay for GolemErrorComponentParseFailed {
    fn to_safe_string(&self) -> String {
        self.to_string()
    }
}

impl TryFrom<golem_api_grpc::proto::golem::worker::v1::ComponentParseFailed>
    for GolemErrorComponentParseFailed
{
    type Error = String;

    fn try_from(
        value: golem_api_grpc::proto::golem::worker::v1::ComponentParseFailed,
    ) -> Result<Self, Self::Error> {
        Ok(Self {
            component_id: VersionedComponentId {
                component_id: value
                    .component_id
                    .ok_or("Missing field: component_id")?
                    .try_into()?,
                version: value.component_version,
            },
            reason: value.reason,
        })
    }
}

impl From<GolemErrorComponentParseFailed>
    for golem_api_grpc::proto::golem::worker::v1::ComponentParseFailed
{
    fn from(value: GolemErrorComponentParseFailed) -> Self {
        let component_version = value.component_id.version;
        let component_id = golem_api_grpc::proto::golem::component::ComponentId {
            value: Some(value.component_id.component_id.0.into()),
        };
        Self {
            component_id: Some(component_id),
            component_version,
            reason: value.reason,
        }
    }
}

#[derive(Debug, Clone, PartialEq, Eq, Serialize, Deserialize, Object, thiserror::Error)]
#[serde(rename_all = "camelCase")]
#[oai(rename_all = "camelCase")]
#[error("Failed to get latest version of component {component_id}: {reason}")]
pub struct GolemErrorGetLatestVersionOfComponentFailed {
    pub component_id: ComponentId,
    pub reason: String,
}

impl SafeDisplay for GolemErrorGetLatestVersionOfComponentFailed {
    fn to_safe_string(&self) -> String {
        self.to_string()
    }
}

impl TryFrom<golem_api_grpc::proto::golem::worker::v1::GetLatestVersionOfComponentFailed>
    for GolemErrorGetLatestVersionOfComponentFailed
{
    type Error = String;

    fn try_from(
        value: golem_api_grpc::proto::golem::worker::v1::GetLatestVersionOfComponentFailed,
    ) -> Result<Self, Self::Error> {
        Ok(Self {
            component_id: value
                .component_id
                .ok_or("Missing field: component_id")?
                .try_into()?,
            reason: value.reason,
        })
    }
}

impl From<GolemErrorGetLatestVersionOfComponentFailed>
    for golem_api_grpc::proto::golem::worker::v1::GetLatestVersionOfComponentFailed
{
    fn from(value: GolemErrorGetLatestVersionOfComponentFailed) -> Self {
        Self {
            component_id: Some(value.component_id.into()),
            reason: value.reason,
        }
    }
}

#[derive(Debug, Clone, PartialEq, Eq, Serialize, Deserialize, Object, thiserror::Error)]
#[serde(rename_all = "camelCase")]
#[oai(rename_all = "camelCase")]
#[error("Failed to find promise: {promise_id}")]
pub struct GolemErrorPromiseNotFound {
    pub promise_id: PromiseId,
}

impl SafeDisplay for GolemErrorPromiseNotFound {
    fn to_safe_string(&self) -> String {
        self.to_string()
    }
}

impl TryFrom<golem_api_grpc::proto::golem::worker::v1::PromiseNotFound>
    for GolemErrorPromiseNotFound
{
    type Error = String;

    fn try_from(
        value: golem_api_grpc::proto::golem::worker::v1::PromiseNotFound,
    ) -> Result<Self, Self::Error> {
        Ok(Self {
            promise_id: value
                .promise_id
                .ok_or("Missing field: promise_id")?
                .try_into()?,
        })
    }
}

impl From<GolemErrorPromiseNotFound> for golem_api_grpc::proto::golem::worker::v1::PromiseNotFound {
    fn from(value: GolemErrorPromiseNotFound) -> Self {
        Self {
            promise_id: Some(value.promise_id.into()),
        }
    }
}

#[derive(Debug, Clone, PartialEq, Eq, Serialize, Deserialize, Object, thiserror::Error)]
#[serde(rename_all = "camelCase")]
#[oai(rename_all = "camelCase")]
#[error("Promise dropped: {promise_id}")]
pub struct GolemErrorPromiseDropped {
    pub promise_id: PromiseId,
}

impl SafeDisplay for GolemErrorPromiseDropped {
    fn to_safe_string(&self) -> String {
        self.to_string()
    }
}

impl TryFrom<golem_api_grpc::proto::golem::worker::v1::PromiseDropped>
    for GolemErrorPromiseDropped
{
    type Error = String;

    fn try_from(
        value: golem_api_grpc::proto::golem::worker::v1::PromiseDropped,
    ) -> Result<Self, Self::Error> {
        Ok(Self {
            promise_id: value
                .promise_id
                .ok_or("Missing field: promise_id")?
                .try_into()?,
        })
    }
}

impl From<GolemErrorPromiseDropped> for golem_api_grpc::proto::golem::worker::v1::PromiseDropped {
    fn from(value: GolemErrorPromiseDropped) -> Self {
        Self {
            promise_id: Some(value.promise_id.into()),
        }
    }
}

#[derive(Debug, Clone, PartialEq, Eq, Serialize, Deserialize, Object, thiserror::Error)]
#[serde(rename_all = "camelCase")]
#[oai(rename_all = "camelCase")]
#[error("Promise already completed: {promise_id}")]
pub struct GolemErrorPromiseAlreadyCompleted {
    pub promise_id: PromiseId,
}

impl SafeDisplay for GolemErrorPromiseAlreadyCompleted {
    fn to_safe_string(&self) -> String {
        self.to_string()
    }
}

impl TryFrom<golem_api_grpc::proto::golem::worker::v1::PromiseAlreadyCompleted>
    for GolemErrorPromiseAlreadyCompleted
{
    type Error = String;

    fn try_from(
        value: golem_api_grpc::proto::golem::worker::v1::PromiseAlreadyCompleted,
    ) -> Result<Self, Self::Error> {
        Ok(Self {
            promise_id: value
                .promise_id
                .ok_or("Missing field: promise_id")?
                .try_into()?,
        })
    }
}

impl From<GolemErrorPromiseAlreadyCompleted>
    for golem_api_grpc::proto::golem::worker::v1::PromiseAlreadyCompleted
{
    fn from(value: GolemErrorPromiseAlreadyCompleted) -> Self {
        Self {
            promise_id: Some(value.promise_id.into()),
        }
    }
}

#[derive(Debug, Clone, PartialEq, Eq, Serialize, Deserialize, Object, thiserror::Error)]
#[serde(rename_all = "camelCase")]
#[oai(rename_all = "camelCase")]
#[error(
    "Worker Interrupted: {}", if *.recover_immediately { "recovering immediately" } else { "not recovering immediately" }
)]
pub struct GolemErrorInterrupted {
    pub recover_immediately: bool,
}

impl SafeDisplay for GolemErrorInterrupted {
    fn to_safe_string(&self) -> String {
        self.to_string()
    }
}

impl From<golem_api_grpc::proto::golem::worker::v1::Interrupted> for GolemErrorInterrupted {
    fn from(value: golem_api_grpc::proto::golem::worker::v1::Interrupted) -> Self {
        Self {
            recover_immediately: value.recover_immediately,
        }
    }
}

impl From<GolemErrorInterrupted> for golem_api_grpc::proto::golem::worker::v1::Interrupted {
    fn from(value: GolemErrorInterrupted) -> Self {
        Self {
            recover_immediately: value.recover_immediately,
        }
    }
}

#[derive(Debug, Clone, PartialEq, Eq, Serialize, Deserialize, Object, thiserror::Error)]
#[error("Parameter type mismatch")]
pub struct GolemErrorParamTypeMismatch {
    pub details: String,
}

impl SafeDisplay for GolemErrorParamTypeMismatch {
    fn to_safe_string(&self) -> String {
        self.to_string()
    }
}

impl From<golem_api_grpc::proto::golem::worker::v1::ParamTypeMismatch>
    for GolemErrorParamTypeMismatch
{
    fn from(value: golem_api_grpc::proto::golem::worker::v1::ParamTypeMismatch) -> Self {
        Self {
            details: value.details,
        }
    }
}

impl From<GolemErrorParamTypeMismatch>
    for golem_api_grpc::proto::golem::worker::v1::ParamTypeMismatch
{
    fn from(value: GolemErrorParamTypeMismatch) -> Self {
        Self {
            details: value.details,
        }
    }
}

#[derive(Debug, Clone, PartialEq, Eq, Serialize, Deserialize, Object, thiserror::Error)]
#[error("No value in message")]
pub struct GolemErrorNoValueInMessage {}

impl SafeDisplay for GolemErrorNoValueInMessage {
    fn to_safe_string(&self) -> String {
        self.to_string()
    }
}

impl From<golem_api_grpc::proto::golem::worker::v1::NoValueInMessage>
    for GolemErrorNoValueInMessage
{
    fn from(_value: golem_api_grpc::proto::golem::worker::v1::NoValueInMessage) -> Self {
        Self {}
    }
}

impl From<GolemErrorNoValueInMessage>
    for golem_api_grpc::proto::golem::worker::v1::NoValueInMessage
{
    fn from(_value: GolemErrorNoValueInMessage) -> Self {
        Self {}
    }
}

#[derive(Debug, Clone, PartialEq, Eq, Serialize, Deserialize, Object, thiserror::Error)]
#[error("Value mismatch: {details}")]
pub struct GolemErrorValueMismatch {
    pub details: String,
}

impl SafeDisplay for GolemErrorValueMismatch {
    fn to_safe_string(&self) -> String {
        self.to_string()
    }
}

impl From<golem_api_grpc::proto::golem::worker::v1::ValueMismatch> for GolemErrorValueMismatch {
    fn from(value: golem_api_grpc::proto::golem::worker::v1::ValueMismatch) -> Self {
        Self {
            details: value.details,
        }
    }
}

impl From<GolemErrorValueMismatch> for golem_api_grpc::proto::golem::worker::v1::ValueMismatch {
    fn from(value: GolemErrorValueMismatch) -> Self {
        Self {
            details: value.details,
        }
    }
}

#[derive(Debug, Clone, PartialEq, Eq, Serialize, Deserialize, Object, thiserror::Error)]
#[error("Unexpected oplog entry: expected {expected}, got {got}")]
pub struct GolemErrorUnexpectedOplogEntry {
    pub expected: String,
    pub got: String,
}

impl SafeDisplay for GolemErrorUnexpectedOplogEntry {
    fn to_safe_string(&self) -> String {
        self.to_string()
    }
}

impl From<golem_api_grpc::proto::golem::worker::v1::UnexpectedOplogEntry>
    for GolemErrorUnexpectedOplogEntry
{
    fn from(value: golem_api_grpc::proto::golem::worker::v1::UnexpectedOplogEntry) -> Self {
        Self {
            expected: value.expected,
            got: value.got,
        }
    }
}

impl From<GolemErrorUnexpectedOplogEntry>
    for golem_api_grpc::proto::golem::worker::v1::UnexpectedOplogEntry
{
    fn from(value: GolemErrorUnexpectedOplogEntry) -> Self {
        Self {
            expected: value.expected,
            got: value.got,
        }
    }
}

#[derive(Debug, Clone, PartialEq, Eq, Serialize, Deserialize, Object, thiserror::Error)]
#[error("Runtime error: {details}")]
pub struct GolemErrorRuntimeError {
    pub details: String,
}

impl SafeDisplay for GolemErrorRuntimeError {
    fn to_safe_string(&self) -> String {
        self.to_string()
    }
}

impl From<golem_api_grpc::proto::golem::worker::v1::RuntimeError> for GolemErrorRuntimeError {
    fn from(value: golem_api_grpc::proto::golem::worker::v1::RuntimeError) -> Self {
        Self {
            details: value.details,
        }
    }
}

impl From<GolemErrorRuntimeError> for golem_api_grpc::proto::golem::worker::v1::RuntimeError {
    fn from(value: GolemErrorRuntimeError) -> Self {
        Self {
            details: value.details,
        }
    }
}

#[derive(Debug, Clone, PartialEq, Eq, Serialize, Deserialize, Object, thiserror::Error)]
#[serde(rename_all = "camelCase")]
#[oai(rename_all = "camelCase")]
#[error("Invalid shard id: {shard_id}, valid shard ids: {shard_ids:?}")]
pub struct GolemErrorInvalidShardId {
    pub shard_id: ShardId,
    pub shard_ids: std::collections::HashSet<ShardId>,
}

impl SafeDisplay for GolemErrorInvalidShardId {
    fn to_safe_string(&self) -> String {
        self.to_string()
    }
}

impl TryFrom<golem_api_grpc::proto::golem::worker::v1::InvalidShardId>
    for GolemErrorInvalidShardId
{
    type Error = String;
    fn try_from(
        value: golem_api_grpc::proto::golem::worker::v1::InvalidShardId,
    ) -> Result<Self, Self::Error> {
        Ok(Self {
            shard_id: value.shard_id.ok_or("Missing field: shard_id")?.into(),
            shard_ids: value.shard_ids.into_iter().map(|id| id.into()).collect(),
        })
    }
}

impl From<GolemErrorInvalidShardId> for golem_api_grpc::proto::golem::worker::v1::InvalidShardId {
    fn from(value: GolemErrorInvalidShardId) -> Self {
        Self {
            shard_id: Some(value.shard_id.into()),
            shard_ids: value.shard_ids.into_iter().map(|id| id.into()).collect(),
        }
    }
}

#[derive(Debug, Clone, PartialEq, Eq, Serialize, Deserialize, Object, thiserror::Error)]
#[error("Previous invocation failed: {details}")]
pub struct GolemErrorPreviousInvocationFailed {
    pub details: String,
}

impl SafeDisplay for GolemErrorPreviousInvocationFailed {
    fn to_safe_string(&self) -> String {
        self.to_string()
    }
}

impl From<golem_api_grpc::proto::golem::worker::v1::PreviousInvocationFailed>
    for GolemErrorPreviousInvocationFailed
{
    fn from(value: golem_api_grpc::proto::golem::worker::v1::PreviousInvocationFailed) -> Self {
        Self {
            details: value.details,
        }
    }
}

impl From<GolemErrorPreviousInvocationFailed>
    for golem_api_grpc::proto::golem::worker::v1::PreviousInvocationFailed
{
    fn from(value: GolemErrorPreviousInvocationFailed) -> Self {
        Self {
            details: value.details,
        }
    }
}

#[derive(Debug, Clone, PartialEq, Eq, Serialize, Deserialize, Object, thiserror::Error)]
#[error("Previous invocation exited")]
pub struct GolemErrorPreviousInvocationExited {}

impl SafeDisplay for GolemErrorPreviousInvocationExited {
    fn to_safe_string(&self) -> String {
        self.to_string()
    }
}

impl From<golem_api_grpc::proto::golem::worker::v1::PreviousInvocationExited>
    for GolemErrorPreviousInvocationExited
{
    fn from(_value: golem_api_grpc::proto::golem::worker::v1::PreviousInvocationExited) -> Self {
        Self {}
    }
}

impl From<GolemErrorPreviousInvocationExited>
    for golem_api_grpc::proto::golem::worker::v1::PreviousInvocationExited
{
    fn from(_value: GolemErrorPreviousInvocationExited) -> Self {
        Self {}
    }
}

#[derive(Debug, Clone, PartialEq, Eq, Serialize, Deserialize, Object, thiserror::Error)]
#[error("Unknown error: {details}")]
pub struct GolemErrorUnknown {
    pub details: String,
}

impl SafeDisplay for GolemErrorUnknown {
    fn to_safe_string(&self) -> String {
        self.to_string()
    }
}

impl From<golem_api_grpc::proto::golem::worker::v1::UnknownError> for GolemErrorUnknown {
    fn from(value: golem_api_grpc::proto::golem::worker::v1::UnknownError) -> Self {
        Self {
            details: value.details,
        }
    }
}

impl From<GolemErrorUnknown> for golem_api_grpc::proto::golem::worker::v1::UnknownError {
    fn from(value: GolemErrorUnknown) -> Self {
        Self {
            details: value.details,
        }
    }
}

#[derive(Debug, Clone, PartialEq, Eq, Serialize, Deserialize, Object, thiserror::Error)]
#[error("Invalid account")]
pub struct GolemErrorInvalidAccount {}

impl SafeDisplay for GolemErrorInvalidAccount {
    fn to_safe_string(&self) -> String {
        self.to_string()
    }
}

impl From<golem_api_grpc::proto::golem::worker::v1::InvalidAccount> for GolemErrorInvalidAccount {
    fn from(_value: golem_api_grpc::proto::golem::worker::v1::InvalidAccount) -> Self {
        Self {}
    }
}

impl From<GolemErrorInvalidAccount> for golem_api_grpc::proto::golem::worker::v1::InvalidAccount {
    fn from(_value: GolemErrorInvalidAccount) -> Self {
        Self {}
    }
}

#[derive(Debug, Clone, PartialEq, Eq, Serialize, Deserialize, Object, thiserror::Error)]
#[error("Invalid account")]
pub struct GolemErrorShardingNotReady {}

impl SafeDisplay for GolemErrorShardingNotReady {
    fn to_safe_string(&self) -> String {
        self.to_string()
    }
}

impl From<golem_api_grpc::proto::golem::worker::v1::ShardingNotReady>
    for crate::model::GolemErrorShardingNotReady
{
    fn from(_value: golem_api_grpc::proto::golem::worker::v1::ShardingNotReady) -> Self {
        Self {}
    }
}

impl From<crate::model::GolemErrorShardingNotReady>
    for golem_api_grpc::proto::golem::worker::v1::ShardingNotReady
{
    fn from(_value: crate::model::GolemErrorShardingNotReady) -> Self {
        Self {}
    }
}

#[derive(Debug, Clone, PartialEq, Eq, Serialize, Deserialize, Object, thiserror::Error)]
#[error("File not found: '{path}'")]
pub struct GolemErrorFileNotFound {
    pub path: String,
}

impl SafeDisplay for GolemErrorFileNotFound {
    fn to_safe_string(&self) -> String {
        self.to_string()
    }
}

impl From<golem_api_grpc::proto::golem::worker::v1::FileNotFound> for GolemErrorFileNotFound {
    fn from(value: golem_api_grpc::proto::golem::worker::v1::FileNotFound) -> Self {
        Self {
            path: value.path,
        }
    }
}

impl From<GolemErrorFileNotFound> for golem_api_grpc::proto::golem::worker::v1::FileNotFound {
    fn from(value: GolemErrorFileNotFound) -> Self {
        Self {
            path: value.path,
        }
    }
}

#[derive(Debug, Clone, PartialEq, Serialize, Deserialize, Object)]
pub struct InvokeParameters {
    pub params: Vec<TypeAnnotatedValue>,
}

#[derive(Debug, Clone, PartialEq, Eq, Hash, Ord, PartialOrd, Serialize, Deserialize, Object)]
pub struct DeleteWorkerResponse {}

#[derive(Debug, Clone, PartialEq, Eq, Hash, Ord, PartialOrd, Serialize, Deserialize, Object)]
pub struct InvokeResponse {}

#[derive(Debug, Clone, PartialEq, Eq, Hash, Ord, PartialOrd, Serialize, Deserialize, Object)]
pub struct InterruptResponse {}

#[derive(Debug, Clone, PartialEq, Eq, Hash, Ord, PartialOrd, Serialize, Deserialize, Object)]
pub struct ResumeResponse {}

#[derive(Debug, Clone, PartialEq, Eq, Hash, Ord, PartialOrd, Serialize, Deserialize, Object)]
pub struct UpdateWorkerResponse {}

#[derive(Debug, Clone, Serialize, Deserialize, Object)]
#[serde(rename_all = "camelCase")]
#[oai(rename_all = "camelCase")]
pub struct GetOplogResponse {
    pub entries: Vec<PublicOplogEntryWithIndex>,
    pub next: Option<OplogCursor>,
    pub first_index_in_chunk: u64,
    pub last_index: u64,
}

<<<<<<< HEAD
#[derive(Debug, Clone, ApiResponse)]
pub enum GetFileApiResponse {
    #[oai(status = 200)]
    Ok(GetFileResponseContent),
}

#[derive(Debug, Clone, ResponseContent)]
pub enum GetFileResponseContent {
    Directory(Json<GetFilesResponse>),
    File(Binary<Vec<u8>>),
}

impl From<GetFileResponse> for GetFileResponseContent {
    fn from(value: GetFileResponse) -> Self {
        match value {
            GetFileResponse::Directory(directory) => Self::Directory(Json(directory)),
            GetFileResponse::File(file) => Self::File(Binary(file)),
        }
    }
}

#[derive(Debug, Clone, Serialize, Deserialize, Union)]
pub enum GetFileResponse {
    Directory(GetFilesResponse),
    File(Vec<u8>),
}

impl GetFileResponse {
    pub fn try_fold(a: Option<Self>, b: Self) -> Result<Option<Self>, String> {
        if let Some(a) = a {
            if let (GetFileResponse::File(mut a), GetFileResponse::File(mut b)) = (a, b) {
                a.append(&mut b);
                Ok(Some(GetFileResponse::File(a)))
            } else {
                Err(format!("Mismatched response types"))
            }
        } else {
            Ok(Some(b))
        }
    }
}

impl TryFrom<golem_api_grpc::proto::golem::workerexecutor::v1::GetFileSuccessResponse> for GetFileResponse {
    type Error = String;

    fn try_from(value: golem_api_grpc::proto::golem::workerexecutor::v1::GetFileSuccessResponse) -> Result<Self, Self::Error> {
        let ty = value.node_type
            .ok_or("Missing node_type")?;

        match ty {
            golem_api_grpc::proto::golem::workerexecutor::v1::get_file_success_response::NodeType::Directory(get_files_response) => Ok(Self::Directory(get_files_response.into())),
            golem_api_grpc::proto::golem::workerexecutor::v1::get_file_success_response::NodeType::File(file_chunk) => Ok(Self::File(file_chunk.content)),
        }
    }
}

#[derive(Debug, Clone, Serialize, Deserialize, Object)]
#[serde(rename_all = "camelCase")]
#[oai(rename_all = "camelCase")]
pub struct GetFilesResponse {
    pub contents: Vec<FileSystemNode>,
}

impl From<golem_api_grpc::proto::golem::workerexecutor::v1::GetFilesSuccessResponse> for GetFilesResponse {
    fn from(value: golem_api_grpc::proto::golem::workerexecutor::v1::GetFilesSuccessResponse) -> Self {
        let contents = value.nodes
            .into_iter()
            .map(FileSystemNode::from)
            .collect();

        Self {
            contents,
        }
    }
}

#[derive(Debug, Clone, Serialize, Deserialize, Object)]
#[serde(rename_all = "camelCase")]
#[oai(rename_all = "camelCase")]
pub struct FileSystemNode {
    pub node_type: FileSystemNodeType,
    pub name: String,
    pub permissions: FileSystemPermission,
    pub last_modified: i64,
    pub size: Option<u64>,
}

impl From<golem_api_grpc::proto::golem::common::FileSystemNode> for FileSystemNode {
    fn from(value: golem_api_grpc::proto::golem::common::FileSystemNode) -> Self {
        let node_type = value.node_type().into();
        let permissions = value.permissions().into();
        let name = value.name;
        let last_modified = value.last_modified;
        let size = value.size;

        Self {
            node_type,
            name,
            permissions,
            last_modified,
            size,
        }
    }
}

#[derive(Debug, Clone, Serialize, Deserialize, Enum)]
pub enum FileSystemNodeType {
    Directory,
    File,
}

impl From<golem_api_grpc::proto::golem::common::FileSystemNodeType> for FileSystemNodeType {
    fn from(value: golem_api_grpc::proto::golem::common::FileSystemNodeType) -> Self {
        match value {
            golem_api_grpc::proto::golem::common::FileSystemNodeType::Directory => Self::Directory,
            golem_api_grpc::proto::golem::common::FileSystemNodeType::File => Self::File,
        }
    }
}


=======
#[derive(Debug, Clone, Serialize, Deserialize, Object)]
#[serde(rename_all = "camelCase")]
#[oai(rename_all = "camelCase")]
pub struct PublicOplogEntryWithIndex {
    pub oplog_index: OplogIndex,
    pub entry: PublicOplogEntry,
}

impl TryFrom<golem_api_grpc::proto::golem::worker::OplogEntryWithIndex>
    for PublicOplogEntryWithIndex
{
    type Error = String;

    fn try_from(value: OplogEntryWithIndex) -> Result<Self, Self::Error> {
        Ok(Self {
            oplog_index: OplogIndex::from_u64(value.oplog_index),
            entry: value.entry.ok_or("Missing field: entry")?.try_into()?,
        })
    }
}

impl TryFrom<PublicOplogEntryWithIndex>
    for golem_api_grpc::proto::golem::worker::OplogEntryWithIndex
{
    type Error = String;

    fn try_from(value: PublicOplogEntryWithIndex) -> Result<Self, Self::Error> {
        Ok(Self {
            oplog_index: value.oplog_index.into(),
            entry: Some(value.entry.try_into()?),
        })
    }
}

>>>>>>> f5424943
#[derive(Debug, Clone, PartialEq, Eq, Serialize, Deserialize, Enum)]
pub enum WorkerUpdateMode {
    Automatic,
    Manual,
}

impl From<golem_api_grpc::proto::golem::worker::UpdateMode> for WorkerUpdateMode {
    fn from(value: golem_api_grpc::proto::golem::worker::UpdateMode) -> Self {
        match value {
            golem_api_grpc::proto::golem::worker::UpdateMode::Automatic => {
                WorkerUpdateMode::Automatic
            }
            golem_api_grpc::proto::golem::worker::UpdateMode::Manual => WorkerUpdateMode::Manual,
        }
    }
}

impl From<WorkerUpdateMode> for golem_api_grpc::proto::golem::worker::UpdateMode {
    fn from(value: WorkerUpdateMode) -> Self {
        match value {
            WorkerUpdateMode::Automatic => {
                golem_api_grpc::proto::golem::worker::UpdateMode::Automatic
            }
            WorkerUpdateMode::Manual => golem_api_grpc::proto::golem::worker::UpdateMode::Manual,
        }
    }
}

#[derive(Debug, Clone, PartialEq, Eq, Serialize, Deserialize, Object)]
#[serde(rename_all = "camelCase")]
#[oai(rename_all = "camelCase")]
pub struct UpdateWorkerRequest {
    pub mode: WorkerUpdateMode,
    pub target_version: ComponentVersion,
}

#[derive(Debug, Clone, PartialEq, Eq, Serialize, Deserialize, Object)]
pub struct WorkersMetadataRequest {
    pub filter: Option<WorkerFilter>,
    pub cursor: Option<ScanCursor>,
    pub count: Option<u64>,
    pub precise: Option<bool>,
}

#[derive(Debug, Clone, PartialEq, Eq, Serialize, Deserialize, Object)]
pub struct WorkersMetadataResponse {
    pub workers: Vec<WorkerMetadata>,
    pub cursor: Option<ScanCursor>,
}

#[derive(Debug, Clone, PartialEq, Eq, Serialize, Deserialize, Object)]
#[serde(rename_all = "camelCase")]
#[oai(rename_all = "camelCase")]
pub struct WorkerMetadata {
    pub worker_id: WorkerId,
    pub args: Vec<String>,
    pub env: HashMap<String, String>,
    pub status: WorkerStatus,
    pub component_version: ComponentVersion,
    pub retry_count: u64,
    pub pending_invocation_count: u64,
    pub updates: Vec<UpdateRecord>,
    pub created_at: Timestamp,
    pub last_error: Option<String>,
    pub component_size: u64,
    pub total_linear_memory_size: u64,
    pub owned_resources: HashMap<u64, ResourceMetadata>,
}

impl TryFrom<golem_api_grpc::proto::golem::worker::WorkerMetadata> for WorkerMetadata {
    type Error = String;

    fn try_from(
        value: golem_api_grpc::proto::golem::worker::WorkerMetadata,
    ) -> Result<Self, Self::Error> {
        Ok(Self {
            worker_id: value.worker_id.ok_or("Missing worker_id")?.try_into()?,
            args: value.args,
            env: value.env,
            status: value.status.try_into()?,
            component_version: value.component_version,
            retry_count: value.retry_count,
            pending_invocation_count: value.pending_invocation_count,
            updates: value
                .updates
                .into_iter()
                .map(|update| update.try_into())
                .collect::<Result<Vec<UpdateRecord>, String>>()?,
            created_at: value.created_at.ok_or("Missing created_at")?.into(),
            last_error: value.last_error,
            component_size: value.component_size,
            total_linear_memory_size: value.total_linear_memory_size,
            owned_resources: value
                .owned_resources
                .into_iter()
                .map(|(k, v)| v.try_into().map(|v| (k, v)))
                .collect::<Result<HashMap<_, _>, _>>()?,
        })
    }
}

impl From<WorkerMetadata> for golem_api_grpc::proto::golem::worker::WorkerMetadata {
    fn from(value: WorkerMetadata) -> Self {
        Self {
            worker_id: Some(value.worker_id.into()),
            account_id: Some(golem_api_grpc::proto::golem::common::AccountId {
                name: "-1".to_string(),
            }),
            args: value.args,
            env: value.env,
            status: value.status.into(),
            component_version: value.component_version,
            retry_count: value.retry_count,
            pending_invocation_count: value.pending_invocation_count,
            updates: value.updates.iter().cloned().map(|u| u.into()).collect(),
            created_at: Some(value.created_at.into()),
            last_error: value.last_error,
            component_size: value.component_size,
            total_linear_memory_size: value.total_linear_memory_size,
            owned_resources: value
                .owned_resources
                .into_iter()
                .map(|(k, v)| (k, v.into()))
                .collect(),
        }
    }
}

#[derive(Debug, Clone, PartialEq, Eq, Serialize, Deserialize, Union)]
#[serde(rename_all = "camelCase")]
#[oai(discriminator_name = "type", one_of = true, rename_all = "camelCase")]
pub enum UpdateRecord {
    PendingUpdate(PendingUpdate),
    SuccessfulUpdate(SuccessfulUpdate),
    FailedUpdate(FailedUpdate),
}

#[derive(Debug, Clone, PartialEq, Eq, Serialize, Deserialize, Object)]
#[serde(rename_all = "camelCase")]
#[oai(rename_all = "camelCase")]
pub struct PendingUpdate {
    timestamp: Timestamp,
    target_version: ComponentVersion,
}

#[derive(Debug, Clone, PartialEq, Eq, Serialize, Deserialize, Object)]
#[serde(rename_all = "camelCase")]
#[oai(rename_all = "camelCase")]
pub struct SuccessfulUpdate {
    timestamp: Timestamp,
    target_version: ComponentVersion,
}

#[derive(Debug, Clone, PartialEq, Eq, Serialize, Deserialize, Object)]
#[serde(rename_all = "camelCase")]
#[oai(rename_all = "camelCase")]
pub struct FailedUpdate {
    timestamp: Timestamp,
    target_version: ComponentVersion,
    details: Option<String>,
}

impl TryFrom<golem_api_grpc::proto::golem::worker::UpdateRecord> for UpdateRecord {
    type Error = String;

    fn try_from(
        value: golem_api_grpc::proto::golem::worker::UpdateRecord,
    ) -> Result<Self, Self::Error> {
        match value.update.ok_or("Missing update field")? {
            golem_api_grpc::proto::golem::worker::update_record::Update::Failed(failed) => {
                Ok(Self::FailedUpdate(FailedUpdate {
                    timestamp: value.timestamp.ok_or("Missing timestamp")?.into(),
                    target_version: value.target_version,
                    details: { failed.details },
                }))
            }
            golem_api_grpc::proto::golem::worker::update_record::Update::Pending(_) => {
                Ok(Self::PendingUpdate(PendingUpdate {
                    timestamp: value.timestamp.ok_or("Missing timestamp")?.into(),
                    target_version: value.target_version,
                }))
            }
            golem_api_grpc::proto::golem::worker::update_record::Update::Successful(_) => {
                Ok(Self::SuccessfulUpdate(SuccessfulUpdate {
                    timestamp: value.timestamp.ok_or("Missing timestamp")?.into(),
                    target_version: value.target_version,
                }))
            }
        }
    }
}

impl From<UpdateRecord> for golem_api_grpc::proto::golem::worker::UpdateRecord {
    fn from(value: UpdateRecord) -> Self {
        match value {
            UpdateRecord::FailedUpdate(FailedUpdate {
                timestamp,
                target_version,
                details,
            }) => Self {
                timestamp: Some(timestamp.into()),
                target_version,
                update: Some(
                    golem_api_grpc::proto::golem::worker::update_record::Update::Failed(
                        golem_api_grpc::proto::golem::worker::FailedUpdate { details },
                    ),
                ),
            },
            UpdateRecord::PendingUpdate(PendingUpdate {
                timestamp,
                target_version,
            }) => Self {
                timestamp: Some(timestamp.into()),
                target_version,
                update: Some(
                    golem_api_grpc::proto::golem::worker::update_record::Update::Pending(
                        golem_api_grpc::proto::golem::worker::PendingUpdate {},
                    ),
                ),
            },
            UpdateRecord::SuccessfulUpdate(SuccessfulUpdate {
                timestamp,
                target_version,
            }) => Self {
                timestamp: Some(timestamp.into()),
                target_version,
                update: Some(
                    golem_api_grpc::proto::golem::worker::update_record::Update::Successful(
                        golem_api_grpc::proto::golem::worker::SuccessfulUpdate {},
                    ),
                ),
            },
        }
    }
}

#[derive(Debug, Clone, PartialEq, Eq, Serialize, Deserialize, Object)]
#[serde(rename_all = "camelCase")]
#[oai(rename_all = "camelCase")]
pub struct ResourceMetadata {
    pub created_at: Timestamp,
    pub indexed: Option<IndexedWorkerMetadata>,
}

impl TryFrom<golem_api_grpc::proto::golem::worker::ResourceMetadata> for ResourceMetadata {
    type Error = String;

    fn try_from(
        value: golem_api_grpc::proto::golem::worker::ResourceMetadata,
    ) -> Result<Self, Self::Error> {
        Ok(Self {
            created_at: value.created_at.ok_or("Missing created_at")?.into(),
            indexed: value.indexed.map(|i| i.into()),
        })
    }
}

impl From<ResourceMetadata> for golem_api_grpc::proto::golem::worker::ResourceMetadata {
    fn from(value: ResourceMetadata) -> Self {
        Self {
            created_at: Some(value.created_at.into()),
            indexed: value.indexed.map(|i| i.into()),
        }
    }
}

#[derive(Debug, Clone, PartialEq, Eq, Serialize, Deserialize, Object)]
#[serde(rename_all = "camelCase")]
#[oai(rename_all = "camelCase")]
pub struct IndexedWorkerMetadata {
    pub resource_name: String,
    pub resource_params: Vec<String>,
}

impl From<golem_api_grpc::proto::golem::worker::IndexedResourceMetadata> for IndexedWorkerMetadata {
    fn from(value: golem_api_grpc::proto::golem::worker::IndexedResourceMetadata) -> Self {
        Self {
            resource_name: value.resource_name,
            resource_params: value.resource_params,
        }
    }
}

impl From<IndexedWorkerMetadata> for golem_api_grpc::proto::golem::worker::IndexedResourceMetadata {
    fn from(value: IndexedWorkerMetadata) -> Self {
        Self {
            resource_name: value.resource_name,
            resource_params: value.resource_params,
        }
    }
}

#[derive(Debug, Clone, PartialEq, Serialize, Deserialize, Object)]
pub struct InvokeResult {
    pub result: TypeAnnotatedValue,
}

#[derive(Debug, Clone, PartialEq, Eq, Serialize, Deserialize, Union, thiserror::Error)]
#[oai(discriminator_name = "type", one_of = true)]
#[serde(tag = "type")]
pub enum GolemError {
    #[error(transparent)]
    InvalidRequest(GolemErrorInvalidRequest),
    #[error(transparent)]
    WorkerAlreadyExists(GolemErrorWorkerAlreadyExists),
    #[error(transparent)]
    WorkerNotFound(GolemErrorWorkerNotFound),
    #[error(transparent)]
    WorkerCreationFailed(GolemErrorWorkerCreationFailed),
    #[error(transparent)]
    FailedToResumeWorker(GolemErrorFailedToResumeWorker),
    #[error(transparent)]
    ComponentDownloadFailed(GolemErrorComponentDownloadFailed),
    #[error(transparent)]
    ComponentParseFailed(GolemErrorComponentParseFailed),
    #[error(transparent)]
    GetLatestVersionOfComponentFailed(GolemErrorGetLatestVersionOfComponentFailed),
    #[error(transparent)]
    PromiseNotFound(GolemErrorPromiseNotFound),
    #[error(transparent)]
    PromiseDropped(GolemErrorPromiseDropped),
    #[error(transparent)]
    PromiseAlreadyCompleted(GolemErrorPromiseAlreadyCompleted),
    #[error(transparent)]
    Interrupted(GolemErrorInterrupted),
    #[error(transparent)]
    ParamTypeMismatch(GolemErrorParamTypeMismatch),
    #[error(transparent)]
    NoValueInMessage(GolemErrorNoValueInMessage),
    #[error(transparent)]
    ValueMismatch(GolemErrorValueMismatch),
    #[error(transparent)]
    UnexpectedOplogEntry(GolemErrorUnexpectedOplogEntry),
    #[error(transparent)]
    RuntimeError(GolemErrorRuntimeError),
    #[error(transparent)]
    InvalidShardId(GolemErrorInvalidShardId),
    #[error(transparent)]
    PreviousInvocationFailed(GolemErrorPreviousInvocationFailed),
    #[error(transparent)]
    PreviousInvocationExited(GolemErrorPreviousInvocationExited),
    #[error(transparent)]
    Unknown(GolemErrorUnknown),
    #[error(transparent)]
    InvalidAccount(GolemErrorInvalidAccount),
    #[error(transparent)]
    ShardingNotReady(GolemErrorShardingNotReady),
    #[error(transparent)]
    FileNotFound(GolemErrorFileNotFound),
}

impl SafeDisplay for GolemError {
    fn to_safe_string(&self) -> String {
        match self {
            GolemError::InvalidRequest(inner) => inner.to_safe_string(),
            GolemError::WorkerAlreadyExists(inner) => inner.to_safe_string(),
            GolemError::WorkerNotFound(inner) => inner.to_safe_string(),
            GolemError::WorkerCreationFailed(inner) => inner.to_safe_string(),
            GolemError::FailedToResumeWorker(inner) => inner.to_safe_string(),
            GolemError::ComponentDownloadFailed(inner) => inner.to_safe_string(),
            GolemError::ComponentParseFailed(inner) => inner.to_safe_string(),
            GolemError::GetLatestVersionOfComponentFailed(inner) => inner.to_safe_string(),
            GolemError::PromiseNotFound(inner) => inner.to_safe_string(),
            GolemError::PromiseDropped(inner) => inner.to_safe_string(),
            GolemError::PromiseAlreadyCompleted(inner) => inner.to_safe_string(),
            GolemError::Interrupted(inner) => inner.to_safe_string(),
            GolemError::ParamTypeMismatch(inner) => inner.to_safe_string(),
            GolemError::NoValueInMessage(inner) => inner.to_safe_string(),
            GolemError::ValueMismatch(inner) => inner.to_safe_string(),
            GolemError::UnexpectedOplogEntry(inner) => inner.to_safe_string(),
            GolemError::RuntimeError(inner) => inner.to_safe_string(),
            GolemError::InvalidShardId(inner) => inner.to_safe_string(),
            GolemError::PreviousInvocationFailed(inner) => inner.to_safe_string(),
            GolemError::PreviousInvocationExited(inner) => inner.to_safe_string(),
            GolemError::Unknown(inner) => inner.to_safe_string(),
            GolemError::InvalidAccount(inner) => inner.to_safe_string(),
            GolemError::ShardingNotReady(inner) => inner.to_safe_string(),
            GolemError::FileNotFound(inner) => inner.to_safe_string(),
        }
    }
}

impl TryFrom<golem_api_grpc::proto::golem::worker::v1::WorkerExecutionError> for GolemError {
    type Error = String;

    fn try_from(
        value: golem_api_grpc::proto::golem::worker::v1::WorkerExecutionError,
    ) -> Result<Self, Self::Error> {
        match value.error {
            Some(golem_api_grpc::proto::golem::worker::v1::worker_execution_error::Error::InvalidRequest(err)) => {
                Ok(GolemError::InvalidRequest(err.into()))
            }
            Some(golem_api_grpc::proto::golem::worker::v1::worker_execution_error::Error::WorkerAlreadyExists(err)) => {
                Ok(GolemError::WorkerAlreadyExists(err.try_into()?))
            }
            Some(golem_api_grpc::proto::golem::worker::v1::worker_execution_error::Error::WorkerNotFound(err)) => {
                Ok(GolemError::WorkerNotFound(err.try_into()?))
            }
            Some(golem_api_grpc::proto::golem::worker::v1::worker_execution_error::Error::WorkerCreationFailed(err)) => {
                Ok(GolemError::WorkerCreationFailed(err.try_into()?))
            }
            Some(golem_api_grpc::proto::golem::worker::v1::worker_execution_error::Error::FailedToResumeWorker(err)) => {
                Ok(GolemError::FailedToResumeWorker((*err).try_into()?))
            }
            Some(golem_api_grpc::proto::golem::worker::v1::worker_execution_error::Error::ComponentDownloadFailed(err)) => {
                Ok(GolemError::ComponentDownloadFailed(err.try_into()?))
            }
            Some(golem_api_grpc::proto::golem::worker::v1::worker_execution_error::Error::ComponentParseFailed(err)) => {
                Ok(GolemError::ComponentParseFailed(err.try_into()?))
            }
            Some(
                golem_api_grpc::proto::golem::worker::v1::worker_execution_error::Error::GetLatestVersionOfComponentFailed(
                    err,
                ),
            ) => Ok(GolemError::GetLatestVersionOfComponentFailed(
                err.try_into()?,
            )),
            Some(golem_api_grpc::proto::golem::worker::v1::worker_execution_error::Error::PromiseNotFound(err)) => {
                Ok(GolemError::PromiseNotFound(err.try_into()?))
            }
            Some(golem_api_grpc::proto::golem::worker::v1::worker_execution_error::Error::PromiseDropped(err)) => {
                Ok(GolemError::PromiseDropped(err.try_into()?))
            }
            Some(golem_api_grpc::proto::golem::worker::v1::worker_execution_error::Error::PromiseAlreadyCompleted(err)) => {
                Ok(GolemError::PromiseAlreadyCompleted(err.try_into()?))
            }
            Some(golem_api_grpc::proto::golem::worker::v1::worker_execution_error::Error::Interrupted(err)) => {
                Ok(GolemError::Interrupted(err.into()))
            }
            Some(golem_api_grpc::proto::golem::worker::v1::worker_execution_error::Error::ParamTypeMismatch(err)) => {
                Ok(GolemError::ParamTypeMismatch(err.into()))
            }
            Some(golem_api_grpc::proto::golem::worker::v1::worker_execution_error::Error::NoValueInMessage(err)) => {
                Ok(GolemError::NoValueInMessage(err.into()))
            }
            Some(golem_api_grpc::proto::golem::worker::v1::worker_execution_error::Error::ValueMismatch(err)) => {
                Ok(GolemError::ValueMismatch(err.into()))
            }
            Some(golem_api_grpc::proto::golem::worker::v1::worker_execution_error::Error::UnexpectedOplogEntry(err)) => {
                Ok(GolemError::UnexpectedOplogEntry(err.into()))
            }
            Some(golem_api_grpc::proto::golem::worker::v1::worker_execution_error::Error::RuntimeError(err)) => {
                Ok(GolemError::RuntimeError(err.into()))
            }
            Some(golem_api_grpc::proto::golem::worker::v1::worker_execution_error::Error::InvalidShardId(err)) => {
                Ok(GolemError::InvalidShardId(err.try_into()?))
            }
            Some(golem_api_grpc::proto::golem::worker::v1::worker_execution_error::Error::PreviousInvocationFailed(err)) => {
                Ok(GolemError::PreviousInvocationFailed(err.into()))
            }
            Some(golem_api_grpc::proto::golem::worker::v1::worker_execution_error::Error::PreviousInvocationExited(err)) => {
                Ok(GolemError::PreviousInvocationExited(err.into()))
            }
            Some(golem_api_grpc::proto::golem::worker::v1::worker_execution_error::Error::Unknown(err)) => {
                Ok(GolemError::Unknown(err.into()))
            }
            Some(golem_api_grpc::proto::golem::worker::v1::worker_execution_error::Error::InvalidAccount(err)) => {
                Ok(GolemError::InvalidAccount(err.into()))
            }
            Some(golem_api_grpc::proto::golem::worker::v1::worker_execution_error::Error::ShardingNotReady(err)) => {
                Ok(GolemError::ShardingNotReady(err.into()))
            }
            Some(golem_api_grpc::proto::golem::worker::v1::worker_execution_error::Error::FileNotFound(err)) => {
                Ok(GolemError::FileNotFound(err.into()))
            }
            None => Err("Missing field: error".to_string()),
        }
    }
}

impl From<GolemError> for golem_api_grpc::proto::golem::worker::v1::WorkerExecutionError {
    fn from(error: GolemError) -> Self {
        golem_api_grpc::proto::golem::worker::v1::WorkerExecutionError {
            error: Some(error.into()),
        }
    }
}

impl From<GolemError> for golem_api_grpc::proto::golem::worker::v1::worker_execution_error::Error {
    fn from(error: GolemError) -> Self {
        match error {
            GolemError::InvalidRequest(err) => {
                golem_api_grpc::proto::golem::worker::v1::worker_execution_error::Error::InvalidRequest(err.into())
            }
            GolemError::WorkerAlreadyExists(err) => {
                golem_api_grpc::proto::golem::worker::v1::worker_execution_error::Error::WorkerAlreadyExists(err.into())
            }
            GolemError::WorkerNotFound(err) => {
                golem_api_grpc::proto::golem::worker::v1::worker_execution_error::Error::WorkerNotFound(err.into())
            }
            GolemError::WorkerCreationFailed(err) => {
                golem_api_grpc::proto::golem::worker::v1::worker_execution_error::Error::WorkerCreationFailed(err.into())
            }
            GolemError::FailedToResumeWorker(err) => {
                golem_api_grpc::proto::golem::worker::v1::worker_execution_error::Error::FailedToResumeWorker(Box::new(err.into()))
            }
            GolemError::ComponentDownloadFailed(err) => {
                golem_api_grpc::proto::golem::worker::v1::worker_execution_error::Error::ComponentDownloadFailed(err.into())
            }
            GolemError::ComponentParseFailed(err) => {
                golem_api_grpc::proto::golem::worker::v1::worker_execution_error::Error::ComponentParseFailed(err.into())
            }
            GolemError::GetLatestVersionOfComponentFailed(err) => {
                golem_api_grpc::proto::golem::worker::v1::worker_execution_error::Error::GetLatestVersionOfComponentFailed(err.into())
            }
            GolemError::PromiseNotFound(err) => {
                golem_api_grpc::proto::golem::worker::v1::worker_execution_error::Error::PromiseNotFound(err.into())
            }
            GolemError::PromiseDropped(err) => {
                golem_api_grpc::proto::golem::worker::v1::worker_execution_error::Error::PromiseDropped(err.into())
            }
            GolemError::PromiseAlreadyCompleted(err) => {
                golem_api_grpc::proto::golem::worker::v1::worker_execution_error::Error::PromiseAlreadyCompleted(err.into())
            }
            GolemError::Interrupted(err) => {
                golem_api_grpc::proto::golem::worker::v1::worker_execution_error::Error::Interrupted(err.into())
            }
            GolemError::ParamTypeMismatch(err) => {
                golem_api_grpc::proto::golem::worker::v1::worker_execution_error::Error::ParamTypeMismatch(err.into())
            }
            GolemError::NoValueInMessage(err) => {
                golem_api_grpc::proto::golem::worker::v1::worker_execution_error::Error::NoValueInMessage(err.into())
            }
            GolemError::ValueMismatch(err) => {
                golem_api_grpc::proto::golem::worker::v1::worker_execution_error::Error::ValueMismatch(err.into())
            }
            GolemError::UnexpectedOplogEntry(err) => {
                golem_api_grpc::proto::golem::worker::v1::worker_execution_error::Error::UnexpectedOplogEntry(err.into())
            }
            GolemError::RuntimeError(err) => {
                golem_api_grpc::proto::golem::worker::v1::worker_execution_error::Error::RuntimeError(err.into())
            }
            GolemError::InvalidShardId(err) => {
                golem_api_grpc::proto::golem::worker::v1::worker_execution_error::Error::InvalidShardId(err.into())
            }
            GolemError::PreviousInvocationFailed(err) => {
                golem_api_grpc::proto::golem::worker::v1::worker_execution_error::Error::PreviousInvocationFailed(err.into())
            }
            GolemError::PreviousInvocationExited(err) => {
                golem_api_grpc::proto::golem::worker::v1::worker_execution_error::Error::PreviousInvocationExited(err.into())
            }
            GolemError::Unknown(err) => {
                golem_api_grpc::proto::golem::worker::v1::worker_execution_error::Error::Unknown(err.into())
            }
            GolemError::InvalidAccount(err) => {
                golem_api_grpc::proto::golem::worker::v1::worker_execution_error::Error::InvalidAccount(err.into())
            }
            GolemError::ShardingNotReady(err) => {
                golem_api_grpc::proto::golem::worker::v1::worker_execution_error::Error::ShardingNotReady(err.into())
            }
            GolemError::FileNotFound(err) => {
                golem_api_grpc::proto::golem::worker::v1::worker_execution_error::Error::FileNotFound(err.into())
            }
        }
    }
}

#[derive(Object, Clone, Debug)]
#[oai(rename_all = "camelCase")]
pub struct GolemErrorBody {
    pub golem_error: GolemError,
}

impl TryFrom<golem_api_grpc::proto::golem::worker::v1::WorkerExecutionError> for GolemErrorBody {
    type Error = String;

    fn try_from(
        value: golem_api_grpc::proto::golem::worker::v1::WorkerExecutionError,
    ) -> Result<Self, Self::Error> {
        Ok(Self {
            golem_error: value.try_into()?,
        })
    }
}

#[derive(Debug, Clone, Object, Serialize)]
pub struct ErrorsBody {
    pub errors: Vec<String>,
}

#[derive(Debug, Clone, Object, Serialize)]
pub struct ErrorBody {
    pub error: String,
}

impl From<golem_api_grpc::proto::golem::common::ErrorBody> for ErrorBody {
    fn from(value: golem_api_grpc::proto::golem::common::ErrorBody) -> Self {
        Self { error: value.error }
    }
}

impl From<golem_api_grpc::proto::golem::common::ErrorsBody> for ErrorsBody {
    fn from(value: golem_api_grpc::proto::golem::common::ErrorsBody) -> Self {
        Self {
            errors: value.errors,
        }
    }
}

#[derive(Debug, Clone, PartialEq, Eq, Serialize, Deserialize, Object)]
#[serde(rename_all = "camelCase")]
#[oai(rename_all = "camelCase")]
pub struct Component {
    pub versioned_component_id: VersionedComponentId,
    pub component_name: ComponentName,
    pub component_size: u64,
    pub metadata: ComponentMetadata,
    pub created_at: Option<chrono::DateTime<chrono::Utc>>,
    pub component_type: Option<ComponentType>,
}

impl TryFrom<golem_api_grpc::proto::golem::component::Component> for Component {
    type Error = String;

    fn try_from(
        value: golem_api_grpc::proto::golem::component::Component,
    ) -> Result<Self, Self::Error> {
        let created_at = match &value.created_at {
            Some(t) => {
                let t =
                    SystemTime::try_from(t.clone()).map_err(|_| "Failed to convert timestamp")?;
                Some(t.into())
            }
            None => None,
        };
        Ok(Self {
            versioned_component_id: value
                .versioned_component_id
                .clone()
                .ok_or("Missing versioned_component_id")?
                .try_into()?,
            component_name: ComponentName(value.component_name.clone()),
            component_size: value.component_size,
            metadata: value
                .metadata
                .clone()
                .ok_or("Missing metadata")?
                .try_into()?,
            created_at,
            component_type: if value.component_type.is_some() {
                Some(value.component_type().into())
            } else {
                None
            },
        })
    }
}

impl From<Component> for golem_api_grpc::proto::golem::component::Component {
    fn from(value: Component) -> Self {
        Self {
            versioned_component_id: Some(value.versioned_component_id.into()),
            component_name: value.component_name.0,
            component_size: value.component_size,
            metadata: Some(value.metadata.into()),
            project_id: None,
            created_at: value
                .created_at
                .map(|t| prost_types::Timestamp::from(SystemTime::from(t))),
            component_type: value.component_type.map(|c| {
                let c: golem_api_grpc::proto::golem::component::ComponentType = c.into();
                c.into()
            }),
        }
    }
}

impl Component {
    pub fn next_version(self) -> Self {
        let new_version = VersionedComponentId {
            component_id: self.versioned_component_id.component_id,
            version: self.versioned_component_id.version + 1,
        };
        Self {
            versioned_component_id: new_version.clone(),
            ..self
        }
    }
}

#[derive(Debug, Clone, PartialEq, Eq, Hash, Ord, PartialOrd, Serialize, Deserialize, Object)]
#[serde(rename_all = "camelCase")]
#[oai(rename_all = "camelCase")]
pub struct ResourceLimits {
    pub available_fuel: i64,
    pub max_memory_per_worker: i64,
}

impl From<ResourceLimits> for golem_api_grpc::proto::golem::common::ResourceLimits {
    fn from(value: ResourceLimits) -> Self {
        Self {
            available_fuel: value.available_fuel,
            max_memory_per_worker: value.max_memory_per_worker,
        }
    }
}

impl From<golem_api_grpc::proto::golem::common::ResourceLimits> for ResourceLimits {
    fn from(value: golem_api_grpc::proto::golem::common::ResourceLimits) -> Self {
        Self {
            available_fuel: value.available_fuel,
            max_memory_per_worker: value.max_memory_per_worker,
        }
    }
}<|MERGE_RESOLUTION|>--- conflicted
+++ resolved
@@ -1018,7 +1018,40 @@
     pub last_index: u64,
 }
 
-<<<<<<< HEAD
+#[derive(Debug, Clone, Serialize, Deserialize, Object)]
+#[serde(rename_all = "camelCase")]
+#[oai(rename_all = "camelCase")]
+pub struct PublicOplogEntryWithIndex {
+    pub oplog_index: OplogIndex,
+    pub entry: PublicOplogEntry,
+}
+
+impl TryFrom<golem_api_grpc::proto::golem::worker::OplogEntryWithIndex>
+    for PublicOplogEntryWithIndex
+{
+    type Error = String;
+
+    fn try_from(value: OplogEntryWithIndex) -> Result<Self, Self::Error> {
+        Ok(Self {
+            oplog_index: OplogIndex::from_u64(value.oplog_index),
+            entry: value.entry.ok_or("Missing field: entry")?.try_into()?,
+        })
+    }
+}
+
+impl TryFrom<PublicOplogEntryWithIndex>
+    for golem_api_grpc::proto::golem::worker::OplogEntryWithIndex
+{
+    type Error = String;
+
+    fn try_from(value: PublicOplogEntryWithIndex) -> Result<Self, Self::Error> {
+        Ok(Self {
+            oplog_index: value.oplog_index.into(),
+            entry: Some(value.entry.try_into()?),
+        })
+    }
+}
+
 #[derive(Debug, Clone, ApiResponse)]
 pub enum GetFileApiResponse {
     #[oai(status = 200)]
@@ -1140,42 +1173,6 @@
 }
 
 
-=======
-#[derive(Debug, Clone, Serialize, Deserialize, Object)]
-#[serde(rename_all = "camelCase")]
-#[oai(rename_all = "camelCase")]
-pub struct PublicOplogEntryWithIndex {
-    pub oplog_index: OplogIndex,
-    pub entry: PublicOplogEntry,
-}
-
-impl TryFrom<golem_api_grpc::proto::golem::worker::OplogEntryWithIndex>
-    for PublicOplogEntryWithIndex
-{
-    type Error = String;
-
-    fn try_from(value: OplogEntryWithIndex) -> Result<Self, Self::Error> {
-        Ok(Self {
-            oplog_index: OplogIndex::from_u64(value.oplog_index),
-            entry: value.entry.ok_or("Missing field: entry")?.try_into()?,
-        })
-    }
-}
-
-impl TryFrom<PublicOplogEntryWithIndex>
-    for golem_api_grpc::proto::golem::worker::OplogEntryWithIndex
-{
-    type Error = String;
-
-    fn try_from(value: PublicOplogEntryWithIndex) -> Result<Self, Self::Error> {
-        Ok(Self {
-            oplog_index: value.oplog_index.into(),
-            entry: Some(value.entry.try_into()?),
-        })
-    }
-}
-
->>>>>>> f5424943
 #[derive(Debug, Clone, PartialEq, Eq, Serialize, Deserialize, Enum)]
 pub enum WorkerUpdateMode {
     Automatic,
