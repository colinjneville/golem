use poem_openapi::Object;
use std::fmt::{Display, Formatter};

use golem_common::SafeDisplay;
use golem_service_base::model::{Component, VersionedComponentId};
use serde::{Deserialize, Serialize};

use crate::api_definition::http::{HttpApiDefinition, MethodPattern, Route};

use crate::http::router::{Router, RouterPattern};
use crate::service::api_definition_validator::{ApiDefinitionValidatorService, ValidationErrors};

// Http Api Definition Validator
#[derive(Debug, Clone, PartialEq, Serialize, Deserialize, Object)]
pub struct RouteValidationError {
    pub method: MethodPattern,
    pub path: String,
    pub component: VersionedComponentId,
    pub detail: String,
}

impl RouteValidationError {
    pub fn from_route(route: Route, detail: String) -> Self {
        Self {
            method: route.method,
            path: route.path.to_string(),
            component: route.binding.component_id,
            detail,
        }
    }
}

impl Display for RouteValidationError {
    fn fmt(&self, f: &mut Formatter<'_>) -> std::fmt::Result {
        write!(
            f,
            "RouteValidationError: method: {}, path: {}, component: {}, detail: {}",
            self.method, self.path, self.component, self.detail
        )
    }
}

impl SafeDisplay for RouteValidationError {
    fn to_safe_string(&self) -> String {
        self.to_string()
    }
}

#[derive(Clone)]
pub struct HttpApiDefinitionValidator {}

impl ApiDefinitionValidatorService<HttpApiDefinition, RouteValidationError>
    for HttpApiDefinitionValidator
{
    fn validate(
        &self,
        api: &HttpApiDefinition,
        _components: &[Component],
    ) -> Result<(), ValidationErrors<RouteValidationError>> {
        let errors = unique_routes(api.routes.as_slice());

        if errors.is_empty() {
            Ok(())
        } else {
            Err(ValidationErrors { errors })
        }
    }
}

fn unique_routes(routes: &[Route]) -> Vec<RouteValidationError> {
    let mut router = Router::<&Route>::new();

    let mut errors = vec![];

    for route in routes {
        let method: hyper::Method = route.method.clone().into();
        let path: Vec<RouterPattern> = route
            .path
            .path_patterns
            .clone()
            .into_iter()
            .map(|p| p.into())
            .collect();

        if !router.add_route(method.clone(), path.clone(), route) {
            let current_route = router.get_route(&method, &path).unwrap();

            let detail = format!("Duplicate route with path: {}", current_route.path);

            errors.push(RouteValidationError {
                method: route.method.clone(),
                path: route.path.to_string(),
                component: route.binding.component_id.clone(),
                detail,
            });
        }
    }

    errors
}

#[cfg(test)]
mod tests {
<<<<<<< HEAD
    use crate::api::WorkerBindingType;
=======
    use test_r::test;

>>>>>>> f5424943
    use crate::api_definition::http::{MethodPattern, Route};
    use crate::service::http::http_api_definition_validator::unique_routes;
    use crate::worker_binding::ResponseMapping;
    use golem_common::model::ComponentId;
    use golem_service_base::model::VersionedComponentId;
    use rib::Expr;

    #[test]
    fn test_unique_routes() {
        fn make_route(method: MethodPattern, path: &str) -> Route {
            Route {
                method,
                path: crate::api_definition::http::AllPathPatterns::parse(path).unwrap(),
                binding: crate::worker_binding::GolemWorkerBinding {
                    component_id: VersionedComponentId {
                        component_id: ComponentId::new_v4(),
                        version: 1,
                    },
                    worker_name: Expr::identifier("request"),
                    idempotency_key: None,
                    response: ResponseMapping(Expr::literal("sample")),
                    binding_type: WorkerBindingType::Default,
                },
            }
        }

        let paths = &[
            "/users/{id}/posts/{post_id}",
            "/users/{id}/posts/{post_id}/comments/{comment_id}",
            "/users/{id}/posts/{post_id}/comments/{comment_id}/replies/{reply_id}",
        ];

        let get_paths: Vec<Route> = paths
            .iter()
            .map(|s| make_route(MethodPattern::Get, s))
            .collect();

        let post_paths: Vec<Route> = paths
            .iter()
            .map(|s| make_route(MethodPattern::Post, s))
            .collect();

        let all_paths = [&get_paths[..], &post_paths[..]].concat();

        let errors = unique_routes(&all_paths);
        assert!(errors.is_empty());

        let conflict_route = make_route(MethodPattern::Get, "/users/{a}/posts/{b}");

        let with_conflict = [&get_paths[..], &[conflict_route]].concat();

        let errors = unique_routes(&with_conflict);
        assert!(errors.len() == 1);
        assert!(errors[0].detail.contains(paths[0]), "Received: {errors:?}");
    }
}<|MERGE_RESOLUTION|>--- conflicted
+++ resolved
@@ -101,12 +101,9 @@
 
 #[cfg(test)]
 mod tests {
-<<<<<<< HEAD
-    use crate::api::WorkerBindingType;
-=======
     use test_r::test;
 
->>>>>>> f5424943
+    use crate::api::WorkerBindingType;
     use crate::api_definition::http::{MethodPattern, Route};
     use crate::service::http::http_api_definition_validator::unique_routes;
     use crate::worker_binding::ResponseMapping;
