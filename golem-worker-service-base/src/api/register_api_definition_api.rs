--- conflicted
+++ resolved
@@ -557,7 +557,6 @@
     }
 }
 
-<<<<<<< HEAD
 #[derive(Debug, Clone, Default, PartialEq, Serialize, Deserialize, Encode, Decode, Enum)]
 pub enum WorkerBindingType {
     #[default]
@@ -582,14 +581,6 @@
         }
     }
 }
-
-#[test]
-fn test_method_pattern() {
-    for method in 0..8 {
-        let method_pattern: MethodPattern = method.try_into().unwrap();
-        let method_grpc: grpc_apidefinition::HttpMethod = method_pattern.into();
-        assert_eq!(method, method_grpc as i32);
-=======
 #[cfg(test)]
 mod tests {
     use crate::api_definition::http::MethodPattern;
@@ -603,6 +594,5 @@
             let method_grpc: grpc_apidefinition::HttpMethod = method_pattern.into();
             assert_eq!(method, method_grpc as i32);
         }
->>>>>>> f5424943
     }
 }