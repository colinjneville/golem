--- conflicted
+++ resolved
@@ -309,7 +309,6 @@
             Some(request) => {
                 let (data, files_ro, files_rw) = chunks
                     .iter()
-<<<<<<< HEAD
                     .fold(
                         (vec![], vec![], vec![]),
                         |(mut d, mut fro, mut frw), c| {
@@ -331,20 +330,7 @@
                 let files_ro = PackagedFiles::from_vec(files_ro);
                 let files_rw = PackagedFiles::from_vec(files_rw);
 
-                self.create(request, data, files_ro, files_rw)
-=======
-                    .flat_map(|c| {
-                        c.clone()
-                            .data
-                            .map(|d| match d {
-                                create_component_request::Data::Chunk(d) => d.component_chunk,
-                                _ => vec![],
-                            })
-                            .unwrap_or_default()
-                    })
-                    .collect();
-                self.create(component_id, request, data)
->>>>>>> f5424943
+                self.create(component_id, request, data, files_ro, files_rw)
                     .instrument(record.span.clone())
                     .await
             }
